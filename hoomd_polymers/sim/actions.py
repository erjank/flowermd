--- conflicted
+++ resolved
@@ -73,21 +73,11 @@
             condition_func,
             batch_size
     ):
-<<<<<<< HEAD
         self.break_bond_type = break_bond_type
-        self.break_bond_type = break_bond_type 
-=======
-        self.type = break_bond_type
         self.form_type = bond_form_type
->>>>>>> 08553d77
         self.condition = condition_func
         self.type_indices = np.where(self._state.bond_types == self.type)[0]
         self.broken_bond_particles = []
-<<<<<<< HEAD
-        with self.sim._state.cpu_local_snapshot as snap:
-            self.break_bond_indices = np.where(
-                    snap.bonds.typeid == snap.bonds.types[self.break_bond_type]
-            )[0]
 
     def break_bonds(self, bond_indices):
         with self.sim._state.cpu_local_snapshot as snap:
@@ -110,28 +100,4 @@
     def act(self, timestep):
         break_bond_indices = self.get_break_bond_indices()
         np.random.shuffle(break_bond_indices)
-        self.break_bonds(bond_indices=break_bond_indices[batch_size-1:])
-=======
-
-        def get_break_bond_indices(self):
-            with self._state.cpu_local_snapshot as snap:
-                break_bond_indices = np.where(
-                        snap.bonds.typeid == self.type_indices 
-                )[0]
-                return break_bond_indices
-
-        def break_bonds(self, bond_indices):
-            with self._state.cpu_local_snapshot as snap:
-                snap.bonds.N -= len(bond_indices) 
-                snap.bonds.group = np.delete(
-                        snap.bonds.group, bond_indices, axis=0
-                )
-                snap.bonds.typeid = np.delete(
-                        snap.bonds.typeid, bond_indices, axis=0
-                )
-
-        def act(self, timestep):
-            break_bond_indices = self.get_break_bond_indices()
-            np.random.shuffle(break_bond_indices)
-            self.break_bonds(bond_indices=break_bond_indices[batch_size-1:])
->>>>>>> 08553d77
+        self.break_bonds(bond_indices=break_bond_indices[batch_size-1:])