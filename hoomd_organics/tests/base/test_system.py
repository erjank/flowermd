--- conflicted
+++ resolved
@@ -116,11 +116,10 @@
             auto_scale=True,
             remove_hydrogens=True,
         )
-<<<<<<< HEAD
-        assert not any([s.element.atomic_number == 1 for s in system.gmso_system.sites])
-=======
+        assert not any(
+            [s.element.atomic_number == 1 for s in system.gmso_system.sites]
+        )
         assert system.gmso_system.is_typed()
->>>>>>> 358e1ec6
         assert len(system.hoomd_forcefield) > 0
         assert list(system.hoomd_forcefield[0].params.keys()) == [
             ("opls_145", "opls_145")
