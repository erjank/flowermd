name: hoomd-organics
channels:
  - conda-forge
dependencies:
  - boltons
  - foyer
  - freud
  - gsd<3.0
  - hoomd=3.11=*cpu*
  - mbuild
  - numpy
  - openbabel
  - pip
  - py3Dmol
  - pytest
  - pytest-cov
  - python=3.9
  - unyt
<<<<<<< HEAD
  - sympy
  - boltons
  - symengine
  - python-symengine
=======
  - symengine
  - python-symengine
  - sympy
>>>>>>> 15fd092f
  - pip:
      - git+https://github.com/mosdef-hub/gmso.git@main
      - git+https://github.com/cmelab/cmeutils.git@master
      - git+https://github.com/cmelab/grits.git@main
      - git+https://github.com/mosdef-hub/gmso.git@main<|MERGE_RESOLUTION|>--- conflicted
+++ resolved
@@ -16,18 +16,10 @@
   - pytest-cov
   - python=3.9
   - unyt
-<<<<<<< HEAD
-  - sympy
-  - boltons
-  - symengine
-  - python-symengine
-=======
   - symengine
   - python-symengine
   - sympy
->>>>>>> 15fd092f
   - pip:
       - git+https://github.com/mosdef-hub/gmso.git@main
       - git+https://github.com/cmelab/cmeutils.git@master
-      - git+https://github.com/cmelab/grits.git@main
-      - git+https://github.com/mosdef-hub/gmso.git@main+      - git+https://github.com/cmelab/grits.git@main